<?php

/**
 * Test: Nette\DI\Helpers::filterArguments()
 */

declare(strict_types=1);

use Nette\DI\Definitions\Statement;
use Nette\DI\Helpers;
use Tester\Assert;


require __DIR__ . '/../bootstrap.php';


Assert::same([], Helpers::filterArguments([]));

Assert::same(
<<<<<<< HEAD
	['a', 'b', 3 => ['c'], [1 => 'd']],
	Helpers::filterArguments(['a', 'b', '...', ['c', '...'], ['...', 'd']]),
=======
	['a', 'b', 4 => ['c'], [1 => 'd']],
	Helpers::filterArguments(['a', 'b', '...', '--', ['c', '...'], ['...', 'd']]),
>>>>>>> 8d217e78
);

Assert::same(
	['a', 'b', Nette\DI\ContainerBuilder::THIS_CONTAINER],
	Helpers::filterArguments(['a', 'b', 'Nette\DI\ContainerBuilder::THIS_CONTAINER']),
);

Assert::equal(
	['a', 'b', new Nette\DI\Definitions\Reference('service')],
	Helpers::filterArguments(['a', 'b', '@service']),
);

Assert::equal(
	[new Statement('class', ['a', 2 => Nette\DI\ContainerBuilder::THIS_CONTAINER])],
	Helpers::filterArguments([new Statement('class', ['a', '...', 'Nette\DI\ContainerBuilder::THIS_CONTAINER'])]),
);<|MERGE_RESOLUTION|>--- conflicted
+++ resolved
@@ -17,13 +17,8 @@
 Assert::same([], Helpers::filterArguments([]));
 
 Assert::same(
-<<<<<<< HEAD
-	['a', 'b', 3 => ['c'], [1 => 'd']],
-	Helpers::filterArguments(['a', 'b', '...', ['c', '...'], ['...', 'd']]),
-=======
 	['a', 'b', 4 => ['c'], [1 => 'd']],
 	Helpers::filterArguments(['a', 'b', '...', '--', ['c', '...'], ['...', 'd']]),
->>>>>>> 8d217e78
 );
 
 Assert::same(
