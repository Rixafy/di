--- conflicted
+++ resolved
@@ -19,8 +19,4 @@
 Assert::exception(function () use ($container) {
 	@$container->addService('six', function (): \stdClass|\Closure {}); // @ triggers service should be defined as "imported"
 	$container->getService('six');
-<<<<<<< HEAD
-}, Nette\InvalidStateException::class, 'The {closure}() is not expected to have a union type.');
-=======
-}, Nette\InvalidStateException::class, 'The {closure}() is not expected to have a union or intersection type.');
->>>>>>> 8d217e78
+}, Nette\InvalidStateException::class, 'The {closure}() is not expected to have a union or intersection type.');