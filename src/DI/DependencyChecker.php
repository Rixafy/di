--- conflicted
+++ resolved
@@ -120,12 +120,8 @@
 						$name,
 						$prop->name,
 						$prop->getDocComment(),
-<<<<<<< HEAD
-						Reflection::getPropertyTypes($prop),
-=======
 						Reflection::getPropertyTypes($prop, $kind),
 						$kind,
->>>>>>> 8d217e78
 						count($prop->getAttributes(Attributes\Inject::class)),
 					];
 				}
